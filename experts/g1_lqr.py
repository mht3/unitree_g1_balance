--- conflicted
+++ resolved
@@ -175,7 +175,6 @@
         joint_vel = observation[39:62]
         joint_pos = relative_joint_pos + self.qpos0[7:]
 
-<<<<<<< HEAD
         # quat_xyzw = np.array([base_quat[1], base_quat[2], base_quat[3], base_quat[0]])
         # R = Rotation.from_quat(quat_xyzw)
         # base_acc_world = R.apply(base_acc)
@@ -184,21 +183,6 @@
         self.base_vel = self.base_vel + self.dt * base_acc
         self.base_pos = self.base_pos + self.dt * self.base_vel
         
-=======
-        # Transform acceleration from body frame to world frame
-        # base_quat is [w, x, y, z], but Rotation.from_quat expects [x, y, z, w]
-
-        quat_xyzw = np.array([base_quat[1], base_quat[2], base_quat[3], base_quat[0]])
-        R = Rotation.from_quat(quat_xyzw)
-        base_acc_world = R.apply(base_acc)
-        
-        # Integrate acceleration in world frame
-        self.base_vel = self.base_vel + self.dt * base_acc_world
-        self.base_pos = self.base_pos + self.dt* self.base_vel
-        # self.base_vel, self.base_pos = self.rk4_integrate(base_acc_world, self.base_vel, self.base_pos, self.dt)
-
-        # print(self.base_vel, self.data.qvel[:3])
->>>>>>> fdd3a1cf
         qpos = np.concatenate([self.base_pos, base_quat, joint_pos])
         qvel = np.concatenate([self.base_vel, base_angular_velocity, joint_vel])
         dq = np.zeros(self.model.nv)
